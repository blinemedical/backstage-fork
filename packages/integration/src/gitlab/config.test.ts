--- conflicted
+++ resolved
@@ -46,11 +46,8 @@
     const output = readGitLabIntegrationConfig(buildConfig({}));
     expect(output).toEqual({
       host: 'gitlab.com',
-<<<<<<< HEAD
       apiBaseUrl: 'gitlab.com/api/v4',
       baseUrl: 'https://gitlab.com',
-=======
-      apiBaseUrl: 'https://gitlab.com/api/v4',
     });
   });
 
@@ -62,7 +59,6 @@
     expect(output).toEqual({
       host: 'gitlab.com',
       apiBaseUrl: 'https://gitlab.com/api/v4',
->>>>>>> e8e6bd92
     });
   });
 
