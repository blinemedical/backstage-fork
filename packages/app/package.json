--- conflicted
+++ resolved
@@ -33,12 +33,8 @@
     "@backstage/plugin-kubernetes": "^0.5.1",
     "@backstage/plugin-lighthouse": "^0.2.31",
     "@backstage/plugin-newrelic": "^0.3.10",
-<<<<<<< HEAD
     "@backstage/plugin-newrelic-dashboard": "^0.1.0",
-    "@backstage/plugin-org": "^0.3.30",
-=======
     "@backstage/plugin-org": "^0.3.31",
->>>>>>> b2b317a6
     "@backstage/plugin-pagerduty": "0.3.19",
     "@backstage/plugin-rollbar": "^0.3.20",
     "@backstage/plugin-scaffolder": "^0.11.14",
