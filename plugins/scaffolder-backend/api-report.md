## API Report File for "@backstage/plugin-scaffolder-backend"

> Do not edit this file. It is a report generated by [API Extractor](https://api-extractor.com/).

```ts
/// <reference types="node" />

import { CatalogApi } from '@backstage/catalog-client';
import { CatalogProcessor } from '@backstage/plugin-catalog-backend';
import { CatalogProcessorEmit } from '@backstage/plugin-catalog-backend';
import { Config } from '@backstage/config';
import { ContainerRunner } from '@backstage/backend-common';
import { createFetchCookiecutterAction } from '@backstage/plugin-scaffolder-backend-module-cookiecutter';
import { createPullRequest } from 'octokit-plugin-create-pull-request';
import { Entity } from '@backstage/catalog-model';
import express from 'express';
import { GithubCredentialsProvider } from '@backstage/integration';
import { JsonObject } from '@backstage/types';
import { JsonValue } from '@backstage/types';
import { Knex } from 'knex';
import { LocationSpec } from '@backstage/catalog-model';
import { Logger as Logger_2 } from 'winston';
import { Octokit } from '@octokit/rest';
import { PluginDatabaseManager } from '@backstage/backend-common';
import { Schema } from 'jsonschema';
import { ScmIntegrationRegistry } from '@backstage/integration';
import { ScmIntegrations } from '@backstage/integration';
import { SpawnOptionsWithoutStdio } from 'child_process';
import { TaskSpec } from '@backstage/plugin-scaffolder-common';
import { TaskSpecV1beta2 } from '@backstage/plugin-scaffolder-common';
import { TaskSpecV1beta3 } from '@backstage/plugin-scaffolder-common';
import { TemplateEntityV1beta2 } from '@backstage/catalog-model';
import { TemplateMetadata } from '@backstage/plugin-scaffolder-common';
import { UrlReader } from '@backstage/backend-common';
import { Writable } from 'stream';

// Warning: (ae-forgotten-export) The symbol "InputBase" needs to be exported by the entry point index.d.ts
// Warning: (ae-missing-release-tag) "ActionContext" is exported by the package, but it is missing a release tag (@alpha, @beta, @public, or @internal)
//
// @public (undocumented)
export type ActionContext<Input extends InputBase> = {
  baseUrl?: string;
  logger: Logger_2;
  logStream: Writable;
  token?: string | undefined;
  workspacePath: string;
  input: Input;
  output(name: string, value: JsonValue): void;
  createTemporaryDirectory(): Promise<string>;
  metadata?: TemplateMetadata;
};

// Warning: (ae-missing-release-tag) "CatalogEntityClient" is exported by the package, but it is missing a release tag (@alpha, @beta, @public, or @internal)
//
// @public
export class CatalogEntityClient {
  constructor(catalogClient: CatalogApi);
  findTemplate(
    templateName: string,
    options?: {
      token?: string;
    },
  ): Promise<TemplateEntityV1beta2>;
}

// @public
export type CompletedTaskState = 'failed' | 'completed';

// Warning: (ae-missing-release-tag) "createBuiltinActions" is exported by the package, but it is missing a release tag (@alpha, @beta, @public, or @internal)
//
// @public (undocumented)
export const createBuiltinActions: (options: {
  reader: UrlReader;
  integrations: ScmIntegrations;
  catalogClient: CatalogApi;
  containerRunner?: ContainerRunner;
  config: Config;
}) => TemplateAction<any>[];

// Warning: (ae-missing-release-tag) "createCatalogRegisterAction" is exported by the package, but it is missing a release tag (@alpha, @beta, @public, or @internal)
//
// @public (undocumented)
export function createCatalogRegisterAction(options: {
  catalogClient: CatalogApi;
  integrations: ScmIntegrations;
}): TemplateAction<any>;

// Warning: (ae-missing-release-tag) "createCatalogWriteAction" is exported by the package, but it is missing a release tag (@alpha, @beta, @public, or @internal)
//
// @public (undocumented)
export function createCatalogWriteAction(): TemplateAction<any>;

// Warning: (ae-missing-release-tag) "createDebugLogAction" is exported by the package, but it is missing a release tag (@alpha, @beta, @public, or @internal)
//
// @public
export function createDebugLogAction(): TemplateAction<any>;

export { createFetchCookiecutterAction };

// Warning: (ae-missing-release-tag) "createFetchPlainAction" is exported by the package, but it is missing a release tag (@alpha, @beta, @public, or @internal)
//
// @public (undocumented)
export function createFetchPlainAction(options: {
  reader: UrlReader;
  integrations: ScmIntegrations;
}): TemplateAction<any>;

// Warning: (ae-missing-release-tag) "createFetchTemplateAction" is exported by the package, but it is missing a release tag (@alpha, @beta, @public, or @internal)
//
// @public (undocumented)
export function createFetchTemplateAction(options: {
  reader: UrlReader;
  integrations: ScmIntegrations;
}): TemplateAction<any>;

// Warning: (ae-missing-release-tag) "createFilesystemDeleteAction" is exported by the package, but it is missing a release tag (@alpha, @beta, @public, or @internal)
//
// @public (undocumented)
export const createFilesystemDeleteAction: () => TemplateAction<any>;

// Warning: (ae-missing-release-tag) "createFilesystemRenameAction" is exported by the package, but it is missing a release tag (@alpha, @beta, @public, or @internal)
//
// @public (undocumented)
export const createFilesystemRenameAction: () => TemplateAction<any>;

// Warning: (ae-missing-release-tag) "createGithubActionsDispatchAction" is exported by the package, but it is missing a release tag (@alpha, @beta, @public, or @internal)
//
// @public (undocumented)
export function createGithubActionsDispatchAction(options: {
  integrations: ScmIntegrations;
  githubCredentialsProvider?: GithubCredentialsProvider;
}): TemplateAction<any>;

// Warning: (ae-missing-release-tag) "createGithubWebhookAction" is exported by the package, but it is missing a release tag (@alpha, @beta, @public, or @internal)
//
// @public (undocumented)
export function createGithubWebhookAction(options: {
  integrations: ScmIntegrationRegistry;
  defaultWebhookSecret?: string;
  githubCredentialsProvider?: GithubCredentialsProvider;
}): TemplateAction<any>;

// Warning: (ae-missing-release-tag) "createPublishAzureAction" is exported by the package, but it is missing a release tag (@alpha, @beta, @public, or @internal)
//
// @public (undocumented)
export function createPublishAzureAction(options: {
  integrations: ScmIntegrationRegistry;
  config: Config;
}): TemplateAction<any>;

// Warning: (ae-missing-release-tag) "createPublishBitbucketAction" is exported by the package, but it is missing a release tag (@alpha, @beta, @public, or @internal)
//
// @public (undocumented)
export function createPublishBitbucketAction(options: {
  integrations: ScmIntegrationRegistry;
  config: Config;
}): TemplateAction<any>;

// Warning: (ae-missing-release-tag) "createPublishFileAction" is exported by the package, but it is missing a release tag (@alpha, @beta, @public, or @internal)
//
// @public
export function createPublishFileAction(): TemplateAction<any>;

// Warning: (ae-missing-release-tag) "createPublishGithubAction" is exported by the package, but it is missing a release tag (@alpha, @beta, @public, or @internal)
//
// @public (undocumented)
export function createPublishGithubAction(options: {
  integrations: ScmIntegrationRegistry;
  config: Config;
  githubCredentialsProvider?: GithubCredentialsProvider;
}): TemplateAction<any>;

// Warning: (ae-forgotten-export) The symbol "CreateGithubPullRequestActionOptions" needs to be exported by the entry point index.d.ts
// Warning: (ae-missing-release-tag) "createPublishGithubPullRequestAction" is exported by the package, but it is missing a release tag (@alpha, @beta, @public, or @internal)
//
// @public (undocumented)
export const createPublishGithubPullRequestAction: ({
  integrations,
  githubCredentialsProvider,
  clientFactory,
}: CreateGithubPullRequestActionOptions) => TemplateAction<any>;

// Warning: (ae-missing-release-tag) "createPublishGitlabAction" is exported by the package, but it is missing a release tag (@alpha, @beta, @public, or @internal)
//
// @public (undocumented)
export function createPublishGitlabAction(options: {
  integrations: ScmIntegrationRegistry;
  config: Config;
}): TemplateAction<any>;

// Warning: (ae-missing-release-tag) "createPublishGitlabMergeRequestAction" is exported by the package, but it is missing a release tag (@alpha, @beta, @public, or @internal)
//
// @public (undocumented)
export const createPublishGitlabMergeRequestAction: (options: {
  integrations: ScmIntegrationRegistry;
}) => TemplateAction<any>;

// Warning: (ae-missing-release-tag) "createRouter" is exported by the package, but it is missing a release tag (@alpha, @beta, @public, or @internal)
//
// @public (undocumented)
export function createRouter(options: RouterOptions): Promise<express.Router>;

// Warning: (ae-missing-release-tag) "createTemplateAction" is exported by the package, but it is missing a release tag (@alpha, @beta, @public, or @internal)
//
// @public (undocumented)
export const createTemplateAction: <
  Input extends Partial<{
    [name: string]: JsonValue | Partial<JsonObject> | undefined;
  }>,
>(
  templateAction: TemplateAction<Input>,
) => TemplateAction<any>;

// @public
export type CreateWorkerOptions = {
  taskBroker: TaskBroker;
  actionRegistry: TemplateActionRegistry;
  integrations: ScmIntegrations;
  workingDirectory: string;
  logger: Logger_2;
};

// @public
export class DatabaseTaskStore implements TaskStore {
  constructor(options: DatabaseTaskStoreOptions);
  // (undocumented)
  claimTask(): Promise<SerializedTask | undefined>;
  // (undocumented)
  completeTask({
    taskId,
    status,
    eventBody,
  }: {
    taskId: string;
    status: Status;
    eventBody: JsonObject;
  }): Promise<void>;
  // Warning: (ae-forgotten-export) The symbol "DatabaseTaskStoreOptions" needs to be exported by the entry point index.d.ts
  //
  // (undocumented)
  static create(options: DatabaseTaskStoreOptions): Promise<DatabaseTaskStore>;
  // (undocumented)
  createTask(
    spec: TaskSpec,
    secrets?: TaskSecrets,
  ): Promise<{
    taskId: string;
  }>;
  // (undocumented)
  emitLogEvent({ taskId, body }: TaskStoreEmitOptions): Promise<void>;
  // (undocumented)
  getTask(taskId: string): Promise<SerializedTask>;
  // (undocumented)
  heartbeatTask(taskId: string): Promise<void>;
  // (undocumented)
  listEvents({ taskId, after }: TaskStoreListEventsOptions): Promise<{
    events: SerializedTaskEvent[];
  }>;
  // (undocumented)
  listStaleTasks({ timeoutS }: { timeoutS: number }): Promise<{
    tasks: {
      taskId: string;
    }[];
  }>;
}

// @public
export type DispatchResult = {
  taskId: string;
};

// Warning: (ae-missing-release-tag) "fetchContents" is exported by the package, but it is missing a release tag (@alpha, @beta, @public, or @internal)
//
// @public (undocumented)
export function fetchContents({
  reader,
  integrations,
  baseUrl,
  fetchUrl,
  outputPath,
}: {
  reader: UrlReader;
  integrations: ScmIntegrations;
  baseUrl?: string;
  fetchUrl?: JsonValue;
  outputPath: string;
}): Promise<void>;

// Warning: (ae-missing-release-tag) "OctokitProvider" is exported by the package, but it is missing a release tag (@alpha, @beta, @public, or @internal)
//
// @public
export class OctokitProvider {
<<<<<<< HEAD
  constructor(
    integrations: ScmIntegrationRegistry,
    githubCredentialsProvider?: GithubCredentialsProvider,
  );
  // Warning: (tsdoc-param-tag-missing-hyphen) The @param block should be followed by a parameter name and then a hyphen
=======
  constructor(integrations: ScmIntegrationRegistry);
>>>>>>> 8a7ccbdf
  // Warning: (ae-forgotten-export) The symbol "OctokitIntegration" needs to be exported by the entry point index.d.ts
  getOctokit(repoUrl: string): Promise<OctokitIntegration>;
}

// @public
export interface RouterOptions {
  // (undocumented)
  actions?: TemplateAction<any>[];
  // (undocumented)
  catalogClient: CatalogApi;
  // (undocumented)
  config: Config;
  // (undocumented)
  containerRunner?: ContainerRunner;
  // (undocumented)
  database: PluginDatabaseManager;
  // (undocumented)
  logger: Logger_2;
  // (undocumented)
  reader: UrlReader;
  // (undocumented)
  taskBroker?: TaskBroker;
  // (undocumented)
  taskWorkers?: number;
}

// Warning: (ae-forgotten-export) The symbol "RunCommandOptions" needs to be exported by the entry point index.d.ts
// Warning: (ae-missing-release-tag) "runCommand" is exported by the package, but it is missing a release tag (@alpha, @beta, @public, or @internal)
//
// @public
export const runCommand: ({
  command,
  args,
  logStream,
  options,
}: RunCommandOptions) => Promise<void>;

// @public (undocumented)
export class ScaffolderEntitiesProcessor implements CatalogProcessor {
  // (undocumented)
  postProcessEntity(
    entity: Entity,
    _location: LocationSpec,
    emit: CatalogProcessorEmit,
  ): Promise<Entity>;
  // (undocumented)
  validateEntityKind(entity: Entity): Promise<boolean>;
}

// @public
export type SerializedTask = {
  id: string;
  spec: TaskSpec;
  status: Status;
  createdAt: string;
  lastHeartbeatAt?: string;
  secrets?: TaskSecrets;
};

// @public
export type SerializedTaskEvent = {
  id: number;
  taskId: string;
  body: JsonObject;
  type: TaskEventType;
  createdAt: string;
};

// @public
export type Status =
  | 'open'
  | 'processing'
  | 'failed'
  | 'cancelled'
  | 'completed';

// @public
export interface TaskBroker {
  // (undocumented)
  claim(): Promise<TaskContext>;
  // (undocumented)
  dispatch(spec: TaskSpec, secrets?: TaskSecrets): Promise<DispatchResult>;
  // (undocumented)
  get(taskId: string): Promise<SerializedTask>;
  // (undocumented)
  observe(
    options: {
      taskId: string;
      after: number | undefined;
    },
    callback: (
      error: Error | undefined,
      result: {
        events: SerializedTaskEvent[];
      },
    ) => void,
  ): {
    unsubscribe: () => void;
  };
  // (undocumented)
  vacuumTasks(timeoutS: { timeoutS: number }): Promise<void>;
}

// @public
export interface TaskContext {
  // (undocumented)
  complete(result: CompletedTaskState, metadata?: JsonValue): Promise<void>;
  // (undocumented)
  done: boolean;
  // (undocumented)
  emitLog(message: string, metadata?: JsonValue): Promise<void>;
  // (undocumented)
  getWorkspaceName(): Promise<string>;
  // (undocumented)
  secrets?: TaskSecrets;
  // (undocumented)
  spec: TaskSpec;
}

// @public
export type TaskEventType = 'completion' | 'log';

// @public
export class TaskManager implements TaskContext {
  // (undocumented)
  complete(result: CompletedTaskState, metadata?: JsonObject): Promise<void>;
  // (undocumented)
  static create(
    state: TaskState,
    storage: TaskStore,
    logger: Logger_2,
  ): TaskManager;
  // (undocumented)
  get done(): boolean;
  // (undocumented)
  emitLog(message: string, metadata?: JsonObject): Promise<void>;
  // (undocumented)
  getWorkspaceName(): Promise<string>;
  // (undocumented)
  get secrets(): TaskSecrets | undefined;
  // (undocumented)
  get spec(): TaskSpec;
}

// @public
export type TaskSecrets = {
  token: string | undefined;
};

export { TaskSpec };

export { TaskSpecV1beta2 };

export { TaskSpecV1beta3 };

// @public
export interface TaskState {
  // (undocumented)
  secrets?: TaskSecrets;
  // (undocumented)
  spec: TaskSpec;
  // (undocumented)
  taskId: string;
}

// @public
export interface TaskStore {
  // (undocumented)
  claimTask(): Promise<SerializedTask | undefined>;
  // (undocumented)
  completeTask(options: {
    taskId: string;
    status: Status;
    eventBody: JsonObject;
  }): Promise<void>;
  // (undocumented)
  createTask(
    task: TaskSpec,
    secrets?: TaskSecrets,
  ): Promise<{
    taskId: string;
  }>;
  // (undocumented)
  emitLogEvent({ taskId, body }: TaskStoreEmitOptions): Promise<void>;
  // (undocumented)
  getTask(taskId: string): Promise<SerializedTask>;
  // (undocumented)
  heartbeatTask(taskId: string): Promise<void>;
  // (undocumented)
  listEvents({ taskId, after }: TaskStoreListEventsOptions): Promise<{
    events: SerializedTaskEvent[];
  }>;
  // (undocumented)
  listStaleTasks(options: { timeoutS: number }): Promise<{
    tasks: {
      taskId: string;
    }[];
  }>;
}

// @public
export type TaskStoreEmitOptions = {
  taskId: string;
  body: JsonObject;
};

// @public
export type TaskStoreListEventsOptions = {
  taskId: string;
  after?: number | undefined;
};

// @public
export class TaskWorker {
  // (undocumented)
  static create(options: CreateWorkerOptions): Promise<TaskWorker>;
  // (undocumented)
  runOneTask(task: TaskContext): Promise<void>;
  // (undocumented)
  start(): void;
}

// Warning: (ae-missing-release-tag) "TemplateAction" is exported by the package, but it is missing a release tag (@alpha, @beta, @public, or @internal)
//
// @public (undocumented)
export type TemplateAction<Input extends InputBase> = {
  id: string;
  description?: string;
  schema?: {
    input?: Schema;
    output?: Schema;
  };
  handler: (ctx: ActionContext<Input>) => Promise<void>;
};

// Warning: (ae-missing-release-tag) "TemplateActionRegistry" is exported by the package, but it is missing a release tag (@alpha, @beta, @public, or @internal)
//
// @public (undocumented)
export class TemplateActionRegistry {
  // (undocumented)
  get(actionId: string): TemplateAction<any>;
  // (undocumented)
  list(): TemplateAction<any>[];
  // (undocumented)
  register<Parameters extends InputBase>(
    action: TemplateAction<Parameters>,
  ): void;
}

export { TemplateMetadata };
```<|MERGE_RESOLUTION|>--- conflicted
+++ resolved
@@ -290,15 +290,10 @@
 //
 // @public
 export class OctokitProvider {
-<<<<<<< HEAD
   constructor(
     integrations: ScmIntegrationRegistry,
     githubCredentialsProvider?: GithubCredentialsProvider,
   );
-  // Warning: (tsdoc-param-tag-missing-hyphen) The @param block should be followed by a parameter name and then a hyphen
-=======
-  constructor(integrations: ScmIntegrationRegistry);
->>>>>>> 8a7ccbdf
   // Warning: (ae-forgotten-export) The symbol "OctokitIntegration" needs to be exported by the entry point index.d.ts
   getOctokit(repoUrl: string): Promise<OctokitIntegration>;
 }
